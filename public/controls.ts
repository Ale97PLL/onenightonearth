--- conflicted
+++ resolved
@@ -1,10 +1,5 @@
-<<<<<<< HEAD
 import { Renderer } from './renderer';
-import { Coord } from './wasm/size';
-=======
-import { Renderer } from './render';
 import { CanvasPoint, Coord } from './wasm/size';
->>>>>>> 9efa03fd
 
 interface DragState {
     is_dragging: boolean;
